from functools import partial, wraps

import torch

from torch.testing import floating_and_complex_types_and
from torch.testing._internal.common_utils import \
    (TestCase, run_tests, IS_SANDCASTLE, clone_input_helper)
from torch.testing._internal.common_methods_invocations import \
    (op_db)
from torch.testing._internal.common_device_type import \
    (instantiate_device_type_tests, ops, onlyOnCPUAndCUDA, skipCUDAIfRocm, OpDTypes)
from torch.testing._internal.common_jit import JitCommonTestCase, check_against_reference
from torch.autograd.gradcheck import gradcheck, gradgradcheck

from torch.testing._internal.jit_metaprogramming_utils import create_script_fn, create_traced_fn, \
    check_alias_annotation
from torch.testing._internal.jit_utils import disable_autodiff_subgraph_inlining


# Tests that apply to all operators

class TestOpInfo(TestCase):
    exact_dtype = True

    # Verifies that ops have their unsupported dtypes
    #   registered correctly by testing that each claimed unsupported dtype
    #   throws a runtime error
    @skipCUDAIfRocm
    @onlyOnCPUAndCUDA
    @ops(op_db, dtypes=OpDTypes.unsupported)
    def test_unsupported_dtypes(self, device, dtype, op):
        # sample_inputs can have a function for generating the input that doesn't work for specified dtype
        # https://github.com/pytorch/pytorch/issues/49024
        with self.assertRaises(RuntimeError):
            samples = op.sample_inputs(device, dtype)
            if len(samples) == 0:
                self.skipTest("Skipped! No sample inputs!")

            # NOTE: only tests on first sample
            sample = samples[0]
            op(*sample.input, *sample.args, **sample.kwargs)

    # Verifies that ops have their supported dtypes
    #   registered correctly by testing that each claimed supported dtype
    #   does NOT throw a runtime error
    @skipCUDAIfRocm
    @onlyOnCPUAndCUDA
    @ops(op_db, dtypes=OpDTypes.supported)
    def test_supported_dtypes(self, device, dtype, op):
        samples = op.sample_inputs(device, dtype)
        if len(samples) == 0:
            self.skipTest("Skipped! No sample inputs!")

        # NOTE: only tests on first sample
        sample = samples[0]
        op(*sample.input, *sample.args, **sample.kwargs)


# gradcheck requires double precision
_gradcheck_ops = partial(ops, dtypes=OpDTypes.supported,
                         allowed_dtypes=[torch.double, torch.cdouble])


class TestGradients(TestCase):
    exact_dtype = True

    # Copies inputs to inplace operations to avoid inplace modifications
    #   to leaves requiring gradient
    def _get_safe_inplace(self, inplace_variant):
        @wraps(inplace_variant)
        def _fn(t, *args, **kwargs):
            return inplace_variant(t.clone(), *args, **kwargs)

        return _fn

    def _check_helper(self, device, dtype, op, variant, check):
        if variant is None:
            self.skipTest("Skipped! Variant not implemented.")
        if not op.supports_dtype(dtype, torch.device(device).type):
            self.skipTest(f"Skipped! {op.name} does not support dtype {str(dtype)}")

        samples = op.sample_inputs(device, dtype, requires_grad=True)
        for sample in samples:
            if sample.output_process_fn_grad is not None:
                out_fn = sample.output_process_fn_grad

                def variant_out_fn(*args, **kwargs):
                    return out_fn(variant(*args, **kwargs))
            else:
                variant_out_fn = variant
            partial_fn = partial(variant_out_fn, **sample.kwargs)
            if check == 'gradcheck':
                self.assertTrue(gradcheck(partial_fn, (*sample.input,) + sample.args,
                                          check_grad_dtypes=True))
            elif check == 'gradgradcheck':
                self.assertTrue(gradgradcheck(partial_fn, (*sample.input,) + sample.args,
                                              gen_non_contig_grad_outputs=False,
                                              check_grad_dtypes=True))
                self.assertTrue(gradgradcheck(partial_fn, (*sample.input,) + sample.args,
                                              gen_non_contig_grad_outputs=True,
                                              check_grad_dtypes=True))
            else:
                self.assertTrue(False, msg="Unknown check requested!")

    def _grad_test_helper(self, device, dtype, op, variant):
        return self._check_helper(device, dtype, op, variant, 'gradcheck')

    def _gradgrad_test_helper(self, device, dtype, op, variant):
        return self._check_helper(device, dtype, op, variant, 'gradgradcheck')

    def _skip_helper(self, op, dtype):
        if not op.test_complex_grad and dtype.is_complex:
            self.skipTest("Skipped! complex grad tests marked to skip.")

    # Tests that gradients are computed correctly
    @_gradcheck_ops(op_db)
    def test_fn_grad(self, device, dtype, op):
        self._skip_helper(op, dtype)
        self._grad_test_helper(device, dtype, op, op.get_op())

<<<<<<< HEAD
    @_gradcheck_ops(op_db)
    def test_method_grad(self, device, dtype, op):
        self._skip_helper(op, dtype)
        self._grad_test_helper(device, dtype, op, op.get_method())
=======
    # Method grad (and gradgrad, see below) tests are disabled since they're
    #   costly and redundant with function grad (and gradgad) tests
    # @dtypes(torch.double, torch.cdouble)
    # @ops(op_db)
    # def test_method_grad(self, device, dtype, op):
    #     self._skip_helper(op, dtype)
    #     self._grad_test_helper(device, dtype, op, op.get_method())
>>>>>>> 6d719dd2

    @_gradcheck_ops(op_db)
    def test_inplace_grad(self, device, dtype, op):
        self._skip_helper(op, dtype)
        if not op.test_inplace_grad:
            self.skipTest("Skipped! Inplace gradcheck marked to skip.")
        self._grad_test_helper(device, dtype, op, self._get_safe_inplace(op.get_inplace()))

    # Test that gradients of gradients are computed correctly
    @_gradcheck_ops(op_db)
    def test_fn_gradgrad(self, device, dtype, op):
        self._skip_helper(op, dtype)
        self._gradgrad_test_helper(device, dtype, op, op.get_op())

<<<<<<< HEAD
    @_gradcheck_ops(op_db)
    def test_method_gradgrad(self, device, dtype, op):
        self._skip_helper(op, dtype)
        self._gradgrad_test_helper(device, dtype, op, op.get_method())
=======
    # Method gradgrad (and grad, see above) tests are disabled since they're
    #   costly and redundant with function gradgrad (and grad) tests
    # @dtypes(torch.double, torch.cdouble)
    # @ops(op_db)
    # def test_method_gradgrad(self, device, dtype, op):
    #     self._skip_helper(op, dtype)
    #     self._gradgrad_test_helper(device, dtype, op, op.get_method())
>>>>>>> 6d719dd2

    @_gradcheck_ops(op_db)
    def test_inplace_gradgrad(self, device, dtype, op):
        self._skip_helper(op, dtype)
        if not op.test_inplace_grad:
            self.skipTest("Skipped! Inplace gradgradcheck marked to skip.")
        self._gradgrad_test_helper(device, dtype, op, self._get_safe_inplace(op.get_inplace()))


# Tests operators for consistency between JIT and eager, also checks
#   correctness of JIT specific alias schemas and intended
#   autodifferentiation behavior.
# Inherits from JitCommonTestCase instead of TestCase directly to share
#   functionality with original test_jit.py method operator tests
class TestCommon(JitCommonTestCase):
    exact_dtype = True

    # Compares variant's backward
    # NOTE: verifies it fails when the forward fails
    def check_variant_backward(self, input, forward_result, expected_grad, expected_exception):
        variant_exception_during_backwards = False
        try:
            forward_result.sum().backward()
            variant_grad = input.grad
            input.grad = None
        except Exception as e:
            if not expected_exception:
                self.fail("Unexpected exception during backwards!")
            variant_exception_during_backwards = True

        if expected_exception != variant_exception_during_backwards:
            self.fail("Unexpected success during backwards!")

        if not expected_exception:
            self.assertEqual(variant_grad, expected_grad)

    # Tests that the forward and backward passes of operations produce the
    #   same values for the cross-product of op variants (method, inplace)
    #   against eager's gold standard op function variant
    @ops(op_db)
    def test_variant_consistency_eager(self, device, dtype, op):
        samples = op.sample_inputs(device, dtype, requires_grad=True)
        if len(samples) == 0:
            self.skipTest("Skipped! No sample inputs!")

        for sample in samples:
            # Acquires variants to test
            method = op.get_method()
            inplace = op.get_inplace()
            variants = (v for v in (method, inplace) if v is not None)
            # Computes expected forward

            # below calls op's function variant
            expected_forward = op(*sample.input, *sample.args, **sample.kwargs)

            # Computes expected backward
            # NOTE: backward may fail for some dtypes
            exception_during_backwards = False
            expected_grad = None
            try:
                expected_forward.sum().backward()
                expected_grad = sample.input.grad
                sample.input.grad = None
            except Exception as e:
                exception_during_backwards = True

            # Test eager consistency
            for variant in variants:
                # Verifies that inplace operations that promote int->float fail
                #   on tensors with integer dtypes.
                if (variant is inplace and op.promotes_integers_to_float and
                        dtype in (torch.bool, torch.uint8, torch.int8, torch.int16, torch.int32, torch.int64)):
                    try:
                        variant_forward = variant(*(clone_input_helper(input) for input in sample.input),
                                                  *sample.args,
                                                  **sample.kwargs)
                    except Exception as e:
                        continue
                    self.fail("Inplace operation on integer tensor that should be promoted to float didn't fail!")
                # Compares variant's forward
                # Note: copy the tensor-type inputs when testing inplace operation
                variant_forward = variant(*(clone_input_helper(input) if variant is inplace else input
                                            for input in sample.input),
                                          *sample.args,
                                          **sample.kwargs)
                self.assertEqual(variant_forward, expected_forward)

                # Compares variant's backward
                if variant is not inplace or op.test_inplace_grad:
                    self.check_variant_backward(sample.input, variant_forward,
                                                expected_grad, exception_during_backwards)

    # Tests that the forward and backward passes of operations produce the
    #   same values for the cross-product of op variants (function, method, inplace)
    #   and runtimes (eager, traced, scripted).
    # TODO WARNING: inplace x {traced, scripted} not currently tested
    @ops(op_db)
    def test_variant_consistency_jit(self, device, dtype, op):
        samples = op.sample_inputs(device, dtype, requires_grad=True)
        if len(samples) == 0:
            self.skipTest("Skipped! No sample inputs!")

        for sample in samples:

            # Acquires variants to test
            func = op.get_op()
            method = op.get_method()
            inplace = op.get_inplace()
            variants = {
                'function': func, 'method': method,
                # TODO: inplace tests currently fail
                # 'inplace': inplace,
            }

            # Test traced and scripted consistency
            for func_type, variant in variants.items():
                if variant is None:
                    continue

                # Create accessor for script function variant
                name = op.name + '_' if func_type == 'inplace' else op.name

                # run with disable_autodiff_subgraph_inlining(True) to test
                #   autodiff support. Context manager forces the graph to contain
                #   DifferentiableGraph nodes if they are present
                with disable_autodiff_subgraph_inlining():
                    def fn(*inputs, **kwargs):
                        output = func(*inputs, **kwargs)
                        return op.output_func(output)

                    # bfloat16 grad doesn't work for some operators
                    dtypes_to_grad_check = floating_and_complex_types_and(torch.half) \
                        if op.skip_bfloat16_grad else floating_and_complex_types_and(torch.half, torch.bfloat16)

                    # Check scripted forward, grad, and grad grad
                    script_fn = create_script_fn(self, name, func_type, op.output_func)

                    check_against_reference(self,
                                            script_fn,
                                            fn,
                                            (*sample.input,) + sample.args,
                                            sample.kwargs,
                                            no_grad=(dtype not in dtypes_to_grad_check))

                    # Check traced forward, grad, and grad grad
                    traced_fn = create_traced_fn(self, variant)
                    check_against_reference(self,
                                            traced_fn,
                                            fn,
                                            (*sample.input,) + sample.args,
                                            sample.kwargs,
                                            no_grad=(dtype not in dtypes_to_grad_check))

                    # Check alias annotation schema for correctness (make
                    #   sure inputs that aren't supposed to be modified aren't)
                    # Note: only runs in float32 and int64 because schema isn't affected by dtype,
                    #   so running it on all dtypes is would be excessive
                    if dtype in [torch.float32, torch.int32]:
                        check_alias_annotation(name, (*sample.input,) + sample.args, sample.kwargs,
                                               func_type=func_type, aten_name=op.aten_name)

                    # Check autodifferentiation of nodes for traced and scripted graphs, only need to check once per sample
                    if dtype is torch.float32:
                        # Sandcastle doesn't fuse nodes
                        if IS_SANDCASTLE:
                            # fusible nodes are expected to be found in FusionGroups in the DifferentiableGraphs
                            nonfusible_nodes = op.autodiff_nonfusible_nodes + op.autodiff_fusible_nodes
                            fusible_nodes = []
                        else:
                            nonfusible_nodes = op.autodiff_nonfusible_nodes
                            fusible_nodes = op.autodiff_fusible_nodes

                        self.assertAutodiffNode(traced_fn.last_graph, op.assert_autodiffed, nonfusible_nodes, fusible_nodes)
                        self.assertAutodiffNode(script_fn.last_graph, op.assert_autodiffed, nonfusible_nodes, fusible_nodes)


    @ops(op_db)
    def test_out(self, device, dtype, op):
        if not op.supports_tensor_out:
            self.skipTest("Skipped! Operator %s does not support out=..." % op.name)

        samples = op.sample_inputs(device, dtype)
        if len(samples) == 0:
            self.skipTest("Skipped! No sample inputs!")

        # NOTE: only tests on first sample
        sample = samples[0]
        # call it normally to get the expected result
        expected = op(*sample.input, *sample.args, **sample.kwargs)
        # call it with out=... and check we get the expected result
        out_kwargs = sample.kwargs.copy()
        out_kwargs['out'] = out = torch.empty_like(expected)
        op(*sample.input, *sample.args, **out_kwargs)
        self.assertEqual(expected, out)


instantiate_device_type_tests(TestOpInfo, globals())
instantiate_device_type_tests(TestGradients, globals())
instantiate_device_type_tests(TestCommon, globals())

if __name__ == '__main__':
    run_tests()<|MERGE_RESOLUTION|>--- conflicted
+++ resolved
@@ -118,20 +118,12 @@
         self._skip_helper(op, dtype)
         self._grad_test_helper(device, dtype, op, op.get_op())
 
-<<<<<<< HEAD
-    @_gradcheck_ops(op_db)
-    def test_method_grad(self, device, dtype, op):
-        self._skip_helper(op, dtype)
-        self._grad_test_helper(device, dtype, op, op.get_method())
-=======
     # Method grad (and gradgrad, see below) tests are disabled since they're
     #   costly and redundant with function grad (and gradgad) tests
-    # @dtypes(torch.double, torch.cdouble)
-    # @ops(op_db)
+    # @_gradcheck_ops(op_db)
     # def test_method_grad(self, device, dtype, op):
     #     self._skip_helper(op, dtype)
     #     self._grad_test_helper(device, dtype, op, op.get_method())
->>>>>>> 6d719dd2
 
     @_gradcheck_ops(op_db)
     def test_inplace_grad(self, device, dtype, op):
@@ -146,20 +138,12 @@
         self._skip_helper(op, dtype)
         self._gradgrad_test_helper(device, dtype, op, op.get_op())
 
-<<<<<<< HEAD
-    @_gradcheck_ops(op_db)
-    def test_method_gradgrad(self, device, dtype, op):
-        self._skip_helper(op, dtype)
-        self._gradgrad_test_helper(device, dtype, op, op.get_method())
-=======
     # Method gradgrad (and grad, see above) tests are disabled since they're
     #   costly and redundant with function gradgrad (and grad) tests
-    # @dtypes(torch.double, torch.cdouble)
-    # @ops(op_db)
+    # @_gradcheck_ops(op_db)
     # def test_method_gradgrad(self, device, dtype, op):
     #     self._skip_helper(op, dtype)
     #     self._gradgrad_test_helper(device, dtype, op, op.get_method())
->>>>>>> 6d719dd2
 
     @_gradcheck_ops(op_db)
     def test_inplace_gradgrad(self, device, dtype, op):
