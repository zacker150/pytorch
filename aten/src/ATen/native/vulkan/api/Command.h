#pragma once

#include <ATen/native/vulkan/api/Common.h>
#include <ATen/native/vulkan/api/Cache.h>
#include <c10/util/hash.h>

namespace at {
namespace native {
namespace vulkan {
namespace api {

struct Command final {
  //
  // Buffer
  //

  class Buffer final {
   public:
    Buffer(VkDevice device, VkCommandPool command_pool);

    void begin();
    void end();

    void bind(VkPipeline pipeline);
    void bind(VkPipelineLayout pipeline_layout, VkDescriptorSet descriptor_set);
    void dispatch();

   private:
    VkCommandBuffer command_buffer_;
  };

  //
  // Pool
  //

  struct Pool final {
    /*
      Descriptor
    */

    struct Descriptor final {
      uint32_t queue_family_index;
    };

    /*
      Factory
    */

    class Factory final {
     public:
      explicit Factory(VkDevice device);

      typedef Pool::Descriptor Descriptor;
      typedef VK_DELETER(CommandPool) Deleter;
      typedef Handle<VkCommandPool, Deleter> Handle;

      struct Hasher {
        size_t operator()(const Descriptor& descriptor) const;
      };

      Handle operator()(const Descriptor& descriptor) const;

     private:
      VkDevice device_;
    };

    /*
      Cache
    */

    typedef api::Cache<Factory> Cache;
    Cache cache;

    explicit Pool(const VkDevice device)
      : cache(Factory(device)) {
    }

<<<<<<< HEAD
    VkCommandPool primary;

    explicit Pool(const Processor& processor);
  } pool;

  explicit Command(const Processor& processor)
=======
    static void purge(VkDevice device, VkCommandPool command_pool);
  } pool;

  //
  // Buffer
  //

  class Buffer final {
   public:
    Buffer(VkDevice device, VkCommandPool command_pool);

    void begin();
    void end();

    void bind(VkPipeline pipeline);
    void bind(VkPipelineLayout pipeline_layout, VkDescriptorSet descriptor_set);
    void dispatch();

   private:
    VkCommandBuffer command_buffer_;
  };

  explicit Command(const VkDevice device)
>>>>>>> 317631b6
    : pool(device) {
  }
};

//
// Impl
//

inline bool operator==(
    const Command::Pool::Descriptor& _1,
    const Command::Pool::Descriptor& _2) {
  return _1.queue_family_index == _2.queue_family_index;
}

inline size_t Command::Pool::Factory::Hasher::operator()(
    const Descriptor& descriptor) const {
  return c10::get_hash(descriptor.queue_family_index);
}

} // namespace api
} // namespace vulkan
} // namespace native
} // namespace at<|MERGE_RESOLUTION|>--- conflicted
+++ resolved
@@ -10,25 +10,6 @@
 namespace api {
 
 struct Command final {
-  //
-  // Buffer
-  //
-
-  class Buffer final {
-   public:
-    Buffer(VkDevice device, VkCommandPool command_pool);
-
-    void begin();
-    void end();
-
-    void bind(VkPipeline pipeline);
-    void bind(VkPipelineLayout pipeline_layout, VkDescriptorSet descriptor_set);
-    void dispatch();
-
-   private:
-    VkCommandBuffer command_buffer_;
-  };
-
   //
   // Pool
   //
@@ -48,7 +29,7 @@
 
     class Factory final {
      public:
-      explicit Factory(VkDevice device);
+      explicit Factory(const GPU& gpu);
 
       typedef Pool::Descriptor Descriptor;
       typedef VK_DELETER(CommandPool) Deleter;
@@ -71,18 +52,10 @@
     typedef api::Cache<Factory> Cache;
     Cache cache;
 
-    explicit Pool(const VkDevice device)
-      : cache(Factory(device)) {
+    explicit Pool(const GPU& gpu)
+      : cache(Factory(gpu)) {
     }
 
-<<<<<<< HEAD
-    VkCommandPool primary;
-
-    explicit Pool(const Processor& processor);
-  } pool;
-
-  explicit Command(const Processor& processor)
-=======
     static void purge(VkDevice device, VkCommandPool command_pool);
   } pool;
 
@@ -105,9 +78,8 @@
     VkCommandBuffer command_buffer_;
   };
 
-  explicit Command(const VkDevice device)
->>>>>>> 317631b6
-    : pool(device) {
+  explicit Command(const GPU& gpu)
+    : pool(gpu) {
   }
 };
 
